--- conflicted
+++ resolved
@@ -20,57 +20,4 @@
 ### Build
 
 - To build the server, run `cargo build` in the root of a source.
-<<<<<<< HEAD
-- To build the library containing the dynamic pages, run `cargo build` (don't forget to specify the binary in config.json)
-
-### Usage
-
-Each page should be a Rust module defined in a separate file, declared in lib.rs and have the following structure:
-
-```rust
-use std::collections::HashMap;
-use crate::RequestData::*;
-use crate::RequestData;
-
-#[no_mangle]
-pub fn example(request_data: RequestData, response_headers: &mut HashMap<String, String>) -> String {
-    let content = String::from(r#"
-    <!DOCTYPE html>
-        <head>
-            <meta charset="utf-8">
-            <meta name="viewport" content="width=device-width, initial-scale=1.0">
-            <link rel="stylesheet" href="main.css">
-            <title>Example</title>
-        </head>
-        <body>
-            Hello, world!
-        </body>
-    </html>"#
-    );
-
-    response_headers.insert(String::from("Content-Type"), String::from("text/html; charset=utf-8"));
-
-    content
-}
-```
-
-`RequestData` is a struct-like Enum, which has variants, that tell, what kind of HTTP request method was used and stores
-request headers and data specific to each variant.
-
-```rust
-pub enum RequestData<'a> {
-    Get {params: &'a Option<HashMap<String, String>>, headers: &'a HashMap<String, String>},
-    Post {headers: &'a HashMap<String, String>, data: &'a String},
-    Head {headers: &'a HashMap<String, String>}
-}
-```
-
-POST "data" is an application/x-www-form-urlencoded string (not already parsed yet; it'll be added soon) and GET
-"params" are regular key-value pairs sent in the URL.
-
-`response_headers` is a HashMap containing every header, that will be sent in response. It's a mutable reference,
-so that you can simply append a header to existing ones. Its best use cases are redirections using `Location` header and 
-changing content type to JSON, for example.
-=======
-- To build the library containing the dynamic pages, run `cargo build` in dynamic_pages directory (don't forget to specify the binary in config.json)
->>>>>>> 6b7a4daa
+- To build the library containing the dynamic pages, run `cargo build` in dynamic_pages directory (don't forget to specify the binary in config.json)